extern crate core;
pub mod error;
pub mod hip;
pub mod miopen;
pub mod rocblas;
pub mod rocfft;
pub mod rocrand;
pub mod rocsolver;

#[cfg(feature = "rocm_smi")]
pub mod rocmsmi;
// mod rocprofiler;
pub mod rocsparse;

#[cfg(test)]
mod tests {
    use crate::hip;
<<<<<<< HEAD
    use crate::hip::Device;
    use crate::rocprofiler::profiler::Profiler;
    use crate::rocprofiler::types::{Feature, Parameter, ParameterName, ProfilerMode};

    #[test]
    fn test_rocprofiler_simple() {
        // Check device availability first
        match hip::device_count() {
            Ok(count) => println!("Found {} device(s)", count),
            Err(e) => {
                println!("Error getting device count: {}", e);
                return;
            }
        }

        let device = match Device::new(0) {
            Ok(dev) => {
                let props = dev
                    .properties()
                    .unwrap_or_else(|_| panic!("Couldn't get device properties"));
                println!("Using device: {}", props.name);
                dev
            }
            Err(e) => {
                println!("Failed to get device: {}", e);
                return;
            }
        };

        // Try with a single widely-supported metric
        let features = vec![Feature::new_metric(
            "GRBM_COUNT",
            vec![Parameter::new(ParameterName::SeMask, 0xffffffff)],
        )];

        println!("Creating profiler...");
        let _profiler = match Profiler::new(
            device,
            features,
            &[ProfilerMode::Standalone, ProfilerMode::SingleGroup],
            None,
        ) {
            Ok(p) => {
                println!("Profiler created successfully");
                p
            }
            Err(e) => {
                println!("Failed to create profiler: {} (code: {})", e, e.code());
                return;
            }
        };

    }
=======
    use crate::hip::{Device, DeviceMemory, device_synchronize, get_device_count};
    use crate::rocfft::examples::run_1d_complex_example;
    // use crate::rocprofiler::context::Properties;
    // use crate::rocprofiler::profiler::{Profiler, get_metrics, version_string};
    // use crate::rocprofiler::types::{Feature, InfoData, Parameter, ParameterName, ProfilerMode};
    // use crate::rocrand::utils::{generate_normal_f32, generate_uniform_f64};
    // 
    // #[test]
    // fn test_rocprofiler_simple() {
    //     // Check device availability first
    //     match hip::device_count() {
    //         Ok(count) => println!("Found {} device(s)", count),
    //         Err(e) => {
    //             println!("Error getting device count: {}", e);
    //             return;
    //         }
    //     }
    // 
    //     let device = match Device::new(0) {
    //         Ok(dev) => {
    //             let props = dev
    //                 .properties()
    //                 .unwrap_or_else(|_| panic!("Couldn't get device properties"));
    //             println!("Using device: {}", props.name);
    //             dev
    //         }
    //         Err(e) => {
    //             println!("Failed to get device: {}", e);
    //             return;
    //         }
    //     };
    // 
    //     // Try with a single widely-supported metric
    //     let features = vec![Feature::new_metric(
    //         "GRBM_COUNT",
    //         vec![Parameter::new(ParameterName::SeMask, 0xffffffff)],
    //     )];
    // 
    //     println!("Creating profiler...");
    //     let profiler = match Profiler::new(
    //         device,
    //         features,
    //         &[ProfilerMode::Standalone, ProfilerMode::SingleGroup],
    //         None,
    //     ) {
    //         Ok(p) => {
    //             println!("Profiler created successfully");
    //             p
    //         }
    //         Err(e) => {
    //             println!("Failed to create profiler: {} (code: {})", e, e.code());
    //             return;
    //         }
    //     };
    // }
>>>>>>> b6dd8ae1
}<|MERGE_RESOLUTION|>--- conflicted
+++ resolved
@@ -15,61 +15,6 @@
 #[cfg(test)]
 mod tests {
     use crate::hip;
-<<<<<<< HEAD
-    use crate::hip::Device;
-    use crate::rocprofiler::profiler::Profiler;
-    use crate::rocprofiler::types::{Feature, Parameter, ParameterName, ProfilerMode};
-
-    #[test]
-    fn test_rocprofiler_simple() {
-        // Check device availability first
-        match hip::device_count() {
-            Ok(count) => println!("Found {} device(s)", count),
-            Err(e) => {
-                println!("Error getting device count: {}", e);
-                return;
-            }
-        }
-
-        let device = match Device::new(0) {
-            Ok(dev) => {
-                let props = dev
-                    .properties()
-                    .unwrap_or_else(|_| panic!("Couldn't get device properties"));
-                println!("Using device: {}", props.name);
-                dev
-            }
-            Err(e) => {
-                println!("Failed to get device: {}", e);
-                return;
-            }
-        };
-
-        // Try with a single widely-supported metric
-        let features = vec![Feature::new_metric(
-            "GRBM_COUNT",
-            vec![Parameter::new(ParameterName::SeMask, 0xffffffff)],
-        )];
-
-        println!("Creating profiler...");
-        let _profiler = match Profiler::new(
-            device,
-            features,
-            &[ProfilerMode::Standalone, ProfilerMode::SingleGroup],
-            None,
-        ) {
-            Ok(p) => {
-                println!("Profiler created successfully");
-                p
-            }
-            Err(e) => {
-                println!("Failed to create profiler: {} (code: {})", e, e.code());
-                return;
-            }
-        };
-
-    }
-=======
     use crate::hip::{Device, DeviceMemory, device_synchronize, get_device_count};
     use crate::rocfft::examples::run_1d_complex_example;
     // use crate::rocprofiler::context::Properties;
@@ -125,5 +70,4 @@
     //         }
     //     };
     // }
->>>>>>> b6dd8ae1
 }